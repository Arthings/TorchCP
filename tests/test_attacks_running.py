--- conflicted
+++ resolved
@@ -103,16 +103,13 @@
     LinfFABAttack: {"n_iter": 5},
     L2FABAttack: {"n_iter": 5},
     L1FABAttack: {"n_iter": 5},
-<<<<<<< HEAD
     LinfGenAttack : {"nb_iter" : 5, "nb_samples" : 10, "eps" : 1},
     L2GenAttack : {"nb_iter" : 5, "nb_samples" : 10, "eps" : 1},
     LinfNAttack : {"nb_iter" : 5, "nb_samples" : 10, "eps" : 1},
     L2NAttack : {"nb_iter" : 5, "nb_samples" : 10, "eps" : 1},
     BanditAttack : {"nb_iter" : 5, "eps" : 1},
     NESAttack : {"nb_iter" : 5, "nb_samples" : 10},
-=======
     DeepfoolLinfAttack: {"nb_iter": 5},
->>>>>>> c18b5882
 }
 
 
