--- conflicted
+++ resolved
@@ -1,13 +1,7 @@
-<<<<<<< HEAD
 TorchCP is a Python toolbox for conformal prediction research on deep learning models, using PyTorch. Specifically, this toolbox has implemented some representative methods (including posthoc and training methods) for
 classification and regression tasks. This codebase is still under construction. Comments, issues, contributions, and collaborations are all welcomed!
 
 
-=======
-TorchCP is a Python toolbox for conformal prediction research. The primary functionalities are
-implemented in PyTorch. Specifically, TorchCP contains modules of post-hoc methods and training methods for
-classification problems and regression problems.
->>>>>>> 8b73ec62
 
 # Overview
 TorchCP has implemented the following methods:
@@ -54,11 +48,7 @@
 We developed TorchCP under Python 3.9 and PyTorch 2.0.1. To install TorchCP, simply run
 
 ```
-<<<<<<< HEAD
-pip install TorchCP
-=======
 pip install torchcp
->>>>>>> 8b73ec62
 ```
 
 ## Examples
