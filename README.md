TorchCP is a Python toolbox for conformal prediction research on deep learning models, using PyTorch. Specifically, this toolbox has implemented some representative methods (including posthoc and training methods) for
classification and regression tasks. We build the framework of TorchCP based on [`AdverTorch`](https://github.com/BorealisAI/advertorch/tree/master). This codebase is still under construction. Comments, issues, contributions, and collaborations are all welcomed! 



# Overview
TorchCP has implemented the following methods:
## Classification
 Year | Title                                                                                                                                           | Venue   | Code Link |
|------|-------------------------------------------------------------------------------------------------------------------------------------------------|---------|-------------|
| 2023 | [**Class-Conditional Conformal Prediction with Many Classes**](https://arxiv.org/abs/2306.09335)                                                | NeurIPS | [Link](https://github.com/tiffanyding/class-conditional-conformal) |
| 2023 | [**Conformal Prediction for Deep Classifier via Label Ranking**](https://arxiv.org/abs/2310.06430)                                              | Arxiv   | [Link](https://github.com/ml-stat-Sustech/conformal_prediction_via_label_ranking) |
| 2021 | [**Learning Optimal Conformal Classifiers**](https://arxiv.org/abs/2110.09192)                                                               | ICLR    | [Link](https://github.com/google-deepmind/conformal_training/tree/main) |
| 2020 | [**Uncertainty Sets for Image Classifiers using Conformal Prediction**](https://arxiv.org/abs/2009.14193       )                                | ICLR    | [Link](https://github.com/aangelopoulos/conformal_classification) |
| 2020 | [**Classification with Valid and Adaptive Coverage**](https://proceedings.neurips.cc/paper/2020/file/244edd7e85dc81602b7615cd705545f5-Paper.pdf) | NeurIPS | [Link](https://github.com/msesia/arc) |
| 2019 | [**Conformal Prediction Under Covariate Shift**](https://arxiv.org/abs/1904.06019)                                                              | NeurIPS | [Link](https://github.com/ryantibs/conformal/) |
| 2016 | [**Least Ambiguous Set-Valued Classifiers with Bounded Error Levels**](https://arxiv.org/abs/1609.00451)                                        | JASA    | |
| 2013 | [**Applications of Class-Conditional Conformal Predictor in Multi-Class Classification**](https://ieeexplore.ieee.org/document/6784618)         | ICMLA   | |

## Regression
 Year | Title                                                                                                                       | Venue   | Code Link                                            |
|------|-----------------------------------------------------------------------------------------------------------------------------|---------|------------------------------------------------------|
| 2021 | [**Adaptive Conformal Inference Under Distribution Shift**](https://arxiv.org/abs/2106.00170)                               | NeurIPS | [Link](https://github.com/isgibbs/AdaptiveConformal) |
| 2019 | [**Conformalized Quantile Regression**](https://proceedings.neurips.cc/paper_files/paper/2019/file/5103c3584b063c431bd1268e9b5e76fb-Paper.pdf) | NeurIPS | [Link](https://github.com/yromano/cqr)               |
| 2016 | [**Distribution-Free Predictive Inference For Regression**](https://arxiv.org/abs/1604.04173)                               | JASA    | [Link](https://github.com/ryantibs/conformal)        |



## TODO
TorchCP is still under active development. We will add the following features/items down the road:

 Year | Title                                                                                                      | Venue   | Code Link |
|------|------------------------------------------------------------------------------------------------------------|---------|---------------|
| 2022 | [**Training Uncertainty-Aware Classifiers with Conformalized Deep Learning**](https://arxiv.org/abs/2205.05878) | NeurIPS | [Link](https://github.com/bat-sheva/conformal-learning) |
| 2022 | [**Adaptive Conformal Predictions for Time Series**](https://arxiv.org/abs/2202.07282)                     | ICML    | [Link](https://github.com/mzaffran/AdaptiveConformalPredictionsTimeSeries) |
| 2022 | [**Predictive Inference with Feature Conformal Prediction**](https://arxiv.org/abs/2210.00173)             | ICLR    | [Link](https://github.com/AlvinWen428/FeatureCP) |
| 2022 | [**Conformal Prediction Sets with Limited False Positives**](https://arxiv.org/abs/2202.07650)             | ICML    | [Link](https://github.com/ajfisch/conformal-fp) |
| 2021 | [**Optimized conformal classification using gradient descent approximation**](https://arxiv.org/abs/2105.11255)                           | Arxiv   | |





## Installation

<<<<<<< HEAD
TorchCP is deveoped with Python 3.9 and PyTorch 2.0.1. To install TorchCP, simply run
```
pip install torchcp
```
To install from Pypi-test server, run
=======
TorchCP is developed with Python 3.9 and PyTorch 2.0.1. To install TorchCP, simply run

>>>>>>> a34119f3
```
pip install --index-url https://test.pypi.org/simple/ --no-deps torchcp
```

## Examples

Here, we provide a simple example for a classification task, with THR score and SplitPredictor.
```python
from torchcp.classification.scores import THR
from torchcp.classification.predictors import SplitPredictor

# Preparing a calibration data and a test data.
cal_dataloader = ...
test_dataloader = ...
# Preparing a pytorch model
model = ...

model.eval()

# Options of score function: THR, APS, SAPS, RAPS
# Define a conformal prediction algorithm. Optional: SplitPredictor, ClusterPredictor, ClassWisePredictor
predictor = SplitPredictor(score_function=THR(), model=model)

# Calibrating the predictor with significance level as 0.1
predictor.calibrate(cal_dataloader, alpha=0.1)

#########################################
# Predicting for test instances
########################################
test_instances = ...
predict_set = predictor.predict(test_instances)
print(predict_set)

#########################################
# Evaluating the coverage rate and average set size on a given dataset.
########################################
result_dict = predictor.evaluate(test_dataloader)
print(res_dict["Coverage_rate"], res_dict["Average_size"])

```
You may find more tutorials in [`examples`](https://github.com/ml-stat-Sustech/TorchCP/tree/master/examples) folder.

## Documentation

The documentation webpage is on readthedocs  https://torchcp.readthedocs.io/en/lastest/index.html.


## License
This project is licensed under the LGPL. The terms and conditions can be found in the LICENSE and LICENSE.GPL files.

## Citation

We will release the technical report of TorchCP recently. If you find our repository useful for your research, please consider citing our paper:

```
@article{huang2023conformal,
  title={Conformal Prediction for Deep Classifier via Label Ranking},
  author={Huang, Jianguo and Xi, Huajun and Zhang, Linjun and Yao, Huaxiu and Qiu, Yue and Wei, Hongxin},
  journal={arXiv preprint arXiv:2310.06430},
  year={2023}
}
```
## Contributors

* [Hongxin Wei](https://hongxin001.github.io/)
* [Jianguo Huang](https://jianguo99.github.io/)


<|MERGE_RESOLUTION|>--- conflicted
+++ resolved
@@ -43,16 +43,11 @@
 
 ## Installation
 
-<<<<<<< HEAD
 TorchCP is deveoped with Python 3.9 and PyTorch 2.0.1. To install TorchCP, simply run
 ```
 pip install torchcp
 ```
 To install from Pypi-test server, run
-=======
-TorchCP is developed with Python 3.9 and PyTorch 2.0.1. To install TorchCP, simply run
-
->>>>>>> a34119f3
 ```
 pip install --index-url https://test.pypi.org/simple/ --no-deps torchcp
 ```
