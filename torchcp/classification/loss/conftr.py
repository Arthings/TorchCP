# Copyright (c) 2023-present, SUSTech-ML.
# All rights reserved.
#
# This source code is licensed under the license found in the
# LICENSE file in the root directory of this source tree.
#
__all__ = ["ConfTr"]

import math
import numpy as np
import torch
import torch.nn as nn
import torch.nn.functional as F
from torch import Tensor
from .confts import ConfTS

class ConfTr(ConfTS):
    """
    Method: Conformal Training  (ConfTr)
    Paper: Learning Optimal Conformal Classifiers (Stutz et al., 2021)
    Link: https://arxiv.org/abs/2110.09192
    Github: https://github.com/google-deepmind/conformal_training
    
    The class implements conformal training for neural networks. It supports
    multiple loss functions and allows for flexible configuration of the training
    process.

    Args:
        weight (float): The weight of each loss function. Must be greater than 0.
        predictor (torchcp.classification.Predictor): An instance of the CP predictor class.
        alpha (float): The significance level for each training batch.
        fraction (float): The fraction of the calibration set in each training batch.
            Must be a value in (0, 1).
        soft_qunatile (bool, optional): Whether to use soft quantile. Default is True.
        epsilon (float, optional): A temperature value. Default is 1e-4.
        loss_type (str): The selected (multi-selected) loss functions, which can be
            "valid", "classification", "probs", "coverage".
        target_size (int, optional): Optional: 0 | 1. Default is 1.
        loss_transform (str, optional): A transform for loss. Default is "square".
            Can be "square", "abs", or "log".
        
        
    Shape:
        - Input: :math:`(N, *)` where :math:`*` means any number of additional dimensions.
        - Output: scalar representing the computed loss.
        
    Examples::
        >>> predictor = torchcp.classification.SplitPredictor()
        >>> conftr = ConfTr(weight=1.0, predictor=predictor, alpha=0.05, fraction=0.2, loss_type="valid")
        >>> logits = torch.randn(100, 10)
        >>> labels = torch.randint(0, 2, (100,))
        >>> loss = conftr(logits, labels)
        >>> loss.backward()
    """

<<<<<<< HEAD
    def __init__(self, weight, predictor, alpha, fraction, soft_qunatile=True, epsilon = 1e-4, loss_type="valid", target_size=1, loss_transform="square"):

        super(ConfTr, self).__init__(weight,predictor, alpha, fraction)
        
        if loss_type not in ["valid", "classification", "probs", "coverage"]:
            raise ValueError('loss_type should be a value in ["valid", "classification", "probs", "coverage"].')
        if target_size not in [0, 1]:
            raise ValueError("target_size should be 0 or 1.")
        if loss_transform not in ["square", "abs", "log"]:
            raise ValueError('loss_transform should be a value in ["square", "abs", "log"].')
        if epsilon <= 0:
            raise ValueError("epsilon must be greater than 0.")
        
        
=======
    def __init__(self, weight, predictor, alpha, fraction, loss_type="valid", target_size=1,
                 loss_transform="square", base_loss_fn=None, temperature=0.1, soft_quantile=True):

        super(ConfTr, self).__init__()
        assert weight > 0, "weight must be greater than 0."
        assert (0 < fraction < 1), "fraction should be a value in (0,1)."
        assert loss_type in ["valid", "classification", "probs", "coverage", "cfgnn"], (
            'loss_type should be a value in ["valid", "classification",  "probs", "coverage"].')
        assert target_size == 0 or target_size == 1, "target_size should be 0 or 1."
        assert loss_transform in ["square", "abs", "log"], (
            'loss_transform should be a value in ["square", "abs","log"].')
>>>>>>> b109532a
        self.weight = weight
        self.predictor = predictor
        self.alpha = alpha
        self.fraction = fraction
        self.loss_type = loss_type
        self.target_size = target_size
<<<<<<< HEAD
        self.soft_qunatile = soft_qunatile
        self.epsilon= epsilon
=======
        self.base_loss_fn = base_loss_fn
        self.temperature = temperature
        self.soft_quantile = soft_quantile
>>>>>>> b109532a

        if loss_transform == "square":
            self.transform = torch.square
        elif loss_transform == "abs":
            self.transform = torch.abs
        elif loss_transform == "log":
            self.transform = torch.log
        self.loss_functions_dict = {"valid": self.__compute_hinge_size_loss,
                                    "probs": self.__compute_probabilistic_size_loss,
                                    "coverage": self.__compute_coverage_loss,
                                    "classification": self.__compute_classification_loss,
                                    "cfgnn": self.__compute_conformalized_gnn_loss,
                                    }

<<<<<<< HEAD
    
    
    def compute_loss(self, test_scores, test_labels, tau):
        pred_sets = torch.sigmoid((tau - test_scores)/self.epsilon)
=======
    def forward(self, logits, labels):
        # Compute Size Loss
        val_split = int(self.fraction * logits.shape[0])
        cal_logits = logits[:val_split]
        cal_labels = labels[:val_split]
        test_logits = logits[val_split:]
        test_labels = labels[val_split:]

        cal_scores = self.predictor.score_function(cal_logits, cal_labels)
        # self.predictor.calculate_threshold(cal_logits.detach(), cal_labels.detach(), self.alpha)
        # tau = self.predictor.q_hat
        if self.soft_quantile:
            tau = self.__soft_quantile(cal_scores, self.alpha)
        else:
            n_temp = len(val_split)
            q_level = math.ceil((n_temp + 1) * (1 - self.alpha)) / n_temp
            tau = torch.quantile(cal_scores, q_level, interpolation='higher')
        # breakpoint()
        test_scores = self.predictor.score_function(test_logits)
        # Computing the probability of each label contained in the prediction set.
        if self.loss_type == "cfgnn":
            pred_sets = torch.sigmoid((tau - test_scores) / self.temperature)
        else:
            pred_sets = torch.sigmoid(tau - test_scores)
>>>>>>> b109532a
        loss = self.weight * self.loss_functions_dict[self.loss_type](pred_sets, test_labels)
        return loss

    def __compute_hinge_size_loss(self, pred_sets, labels):
        return torch.mean(
            self.transform(
                torch.maximum(torch.sum(pred_sets, dim=1) - self.target_size, torch.tensor(0).to(pred_sets.device))))

    def __compute_probabilistic_size_loss(self, pred_sets, labels):
        classes = pred_sets.shape[1]
        one_hot_labels = torch.unsqueeze(torch.eye(classes).to(pred_sets.device), dim=0)
        repeated_confidence_sets = pred_sets.unsqueeze(2).repeat(1, 1, classes)
        loss = one_hot_labels * repeated_confidence_sets + \
               (1 - one_hot_labels) * (1 - repeated_confidence_sets)
        loss = torch.prod(loss, dim=1)
        return torch.sum(loss, dim=1)

    def __compute_coverage_loss(self, pred_sets, labels):
        one_hot_labels = F.one_hot(labels, num_classes=pred_sets.shape[1])

        # Compute the mean of the sum of confidence_sets multiplied by one_hot_labels
        loss = torch.mean(torch.sum(pred_sets * one_hot_labels, dim=1)) - (1 - self.alpha)

        # Apply the transform function (you need to define this)
        transformed_loss = self.transform(loss)

        return transformed_loss

    def __compute_classification_loss(self, pred_sets, labels):
        # Convert labels to one-hot encoding
        one_hot_labels = F.one_hot(labels, num_classes=pred_sets.shape[1]).float()
        loss_matrix = torch.eye(pred_sets.shape[1], device=pred_sets.device)
        # Calculate l1 and l2 losses
        l1 = (1 - pred_sets) * one_hot_labels * loss_matrix[labels]
        l2 = pred_sets * (1 - one_hot_labels) * loss_matrix[labels]

        # Calculate the total loss
        loss = torch.sum(torch.maximum(l1 + l2, torch.zeros_like(l1, device=pred_sets.device)), dim=1)

        # Return the mean loss
        return torch.mean(loss)
<<<<<<< HEAD
=======
    
    def __compute_conformalized_gnn_loss(self, pred_sets, labels):
        return torch.mean(torch.relu(torch.sum(pred_sets, dim=1) - self.target_size))

    def __neural_sort(self,
                      scores: Tensor,
                      tau: float = 0.1,
                      ) -> Tensor:
        """
        Soft sorts scores (descending) along last dimension
        Follows implementation form
        https://github.com/ermongroup/neuralsort/blob/master/pytorch/neuralsort.py
        
        Grover, Wang et al., Stochastic Optimization of Sorting Networks via Continuous Relaxations

        Args:
            scores (Tensor): scores to sort
            tau (float, optional): smoothness factor. Defaults to 0.01.
        Returns:
            Tensor: permutation matrix such that sorted_scores = P @ scores 
        """
        pairwise_abs_diffs = (scores[..., :, None] - scores[..., None, :]).abs()
        n = scores.shape[-1]

        pairwise_abs_diffs_sum = pairwise_abs_diffs @ torch.ones(n, 1, device=pairwise_abs_diffs.device)
        scores_diffs = scores[..., :, None] * (
                n - 1 - 2 * torch.arange(n, device=pairwise_abs_diffs.device, dtype=torch.float))
        P_scores = (scores_diffs - pairwise_abs_diffs_sum).transpose(-2, -1)
        P_hat = torch.softmax(P_scores / tau, dim=-1)

        return P_hat

    def __soft_quantile(self, scores: Tensor,
                        q: float,
                        dim=-1,
                        **kwargs
                        ) -> Tensor:
        # swap requested dim with final dim
        dims = list(range(len(scores.shape)))
        dims[-1], dims[dim] = dims[dim], dims[-1]
        scores = scores.permute(*dims)
        # normalize scores on last dimension
        # scores_norm = (scores - scores.mean()) / 3.*scores.std()
        # obtain permutation matrix for scores
        P_hat = self.__neural_sort(scores, **kwargs)
        # use permutation matrix to sort scores
        sorted_scores = (P_hat @ scores[..., None])[..., 0]
        # turn quantiles into indices to select
        n = scores.shape[-1]
        squeeze = False
        if isinstance(q, float):
            squeeze = True
            q = [q]
        q = torch.tensor(q, dtype=torch.float, device=scores.device)
        indices = (1 - q) * (n + 1) - 1
        indices_low = torch.floor(indices).long()
        indices_frac = indices - indices_low
        indices_high = indices_low + 1
        # select quantiles from computed scores:

        quantiles = sorted_scores[..., torch.cat([indices_low, indices_high])]
        quantiles = quantiles[..., :q.shape[0]] + indices_frac * (
                quantiles[..., q.shape[0]:] - quantiles[..., :q.shape[0]])
        # restore dimension order
        if len(dims) > 1:
            quantiles = quantiles.permute(*dims)

        if squeeze:
            quantiles = quantiles.squeeze(dim)

        return quantiles
>>>>>>> b109532a
<|MERGE_RESOLUTION|>--- conflicted
+++ resolved
@@ -53,12 +53,11 @@
         >>> loss.backward()
     """
 
-<<<<<<< HEAD
-    def __init__(self, weight, predictor, alpha, fraction, soft_qunatile=True, epsilon = 1e-4, loss_type="valid", target_size=1, loss_transform="square"):
+    def __init__(self, weight, predictor, alpha, fraction, soft_qunatile=True, epsilon = 1e-4, loss_type="valid", target_size=1, loss_transform="square", temperature=0.1, soft_quantile=True):
 
         super(ConfTr, self).__init__(weight,predictor, alpha, fraction)
         
-        if loss_type not in ["valid", "classification", "probs", "coverage"]:
+        if loss_type not in ["valid", "classification", "probs", "coverage", "cfgnn"]:
             raise ValueError('loss_type should be a value in ["valid", "classification", "probs", "coverage"].')
         if target_size not in [0, 1]:
             raise ValueError("target_size should be 0 or 1.")
@@ -68,33 +67,14 @@
             raise ValueError("epsilon must be greater than 0.")
         
         
-=======
-    def __init__(self, weight, predictor, alpha, fraction, loss_type="valid", target_size=1,
-                 loss_transform="square", base_loss_fn=None, temperature=0.1, soft_quantile=True):
-
-        super(ConfTr, self).__init__()
-        assert weight > 0, "weight must be greater than 0."
-        assert (0 < fraction < 1), "fraction should be a value in (0,1)."
-        assert loss_type in ["valid", "classification", "probs", "coverage", "cfgnn"], (
-            'loss_type should be a value in ["valid", "classification",  "probs", "coverage"].')
-        assert target_size == 0 or target_size == 1, "target_size should be 0 or 1."
-        assert loss_transform in ["square", "abs", "log"], (
-            'loss_transform should be a value in ["square", "abs","log"].')
->>>>>>> b109532a
         self.weight = weight
         self.predictor = predictor
         self.alpha = alpha
         self.fraction = fraction
         self.loss_type = loss_type
         self.target_size = target_size
-<<<<<<< HEAD
         self.soft_qunatile = soft_qunatile
         self.epsilon= epsilon
-=======
-        self.base_loss_fn = base_loss_fn
-        self.temperature = temperature
-        self.soft_quantile = soft_quantile
->>>>>>> b109532a
 
         if loss_transform == "square":
             self.transform = torch.square
@@ -109,12 +89,10 @@
                                     "cfgnn": self.__compute_conformalized_gnn_loss,
                                     }
 
-<<<<<<< HEAD
     
     
     def compute_loss(self, test_scores, test_labels, tau):
         pred_sets = torch.sigmoid((tau - test_scores)/self.epsilon)
-=======
     def forward(self, logits, labels):
         # Compute Size Loss
         val_split = int(self.fraction * logits.shape[0])
@@ -139,7 +117,6 @@
             pred_sets = torch.sigmoid((tau - test_scores) / self.temperature)
         else:
             pred_sets = torch.sigmoid(tau - test_scores)
->>>>>>> b109532a
         loss = self.weight * self.loss_functions_dict[self.loss_type](pred_sets, test_labels)
         return loss
 
@@ -181,77 +158,6 @@
 
         # Return the mean loss
         return torch.mean(loss)
-<<<<<<< HEAD
-=======
-    
+
     def __compute_conformalized_gnn_loss(self, pred_sets, labels):
-        return torch.mean(torch.relu(torch.sum(pred_sets, dim=1) - self.target_size))
-
-    def __neural_sort(self,
-                      scores: Tensor,
-                      tau: float = 0.1,
-                      ) -> Tensor:
-        """
-        Soft sorts scores (descending) along last dimension
-        Follows implementation form
-        https://github.com/ermongroup/neuralsort/blob/master/pytorch/neuralsort.py
-        
-        Grover, Wang et al., Stochastic Optimization of Sorting Networks via Continuous Relaxations
-
-        Args:
-            scores (Tensor): scores to sort
-            tau (float, optional): smoothness factor. Defaults to 0.01.
-        Returns:
-            Tensor: permutation matrix such that sorted_scores = P @ scores 
-        """
-        pairwise_abs_diffs = (scores[..., :, None] - scores[..., None, :]).abs()
-        n = scores.shape[-1]
-
-        pairwise_abs_diffs_sum = pairwise_abs_diffs @ torch.ones(n, 1, device=pairwise_abs_diffs.device)
-        scores_diffs = scores[..., :, None] * (
-                n - 1 - 2 * torch.arange(n, device=pairwise_abs_diffs.device, dtype=torch.float))
-        P_scores = (scores_diffs - pairwise_abs_diffs_sum).transpose(-2, -1)
-        P_hat = torch.softmax(P_scores / tau, dim=-1)
-
-        return P_hat
-
-    def __soft_quantile(self, scores: Tensor,
-                        q: float,
-                        dim=-1,
-                        **kwargs
-                        ) -> Tensor:
-        # swap requested dim with final dim
-        dims = list(range(len(scores.shape)))
-        dims[-1], dims[dim] = dims[dim], dims[-1]
-        scores = scores.permute(*dims)
-        # normalize scores on last dimension
-        # scores_norm = (scores - scores.mean()) / 3.*scores.std()
-        # obtain permutation matrix for scores
-        P_hat = self.__neural_sort(scores, **kwargs)
-        # use permutation matrix to sort scores
-        sorted_scores = (P_hat @ scores[..., None])[..., 0]
-        # turn quantiles into indices to select
-        n = scores.shape[-1]
-        squeeze = False
-        if isinstance(q, float):
-            squeeze = True
-            q = [q]
-        q = torch.tensor(q, dtype=torch.float, device=scores.device)
-        indices = (1 - q) * (n + 1) - 1
-        indices_low = torch.floor(indices).long()
-        indices_frac = indices - indices_low
-        indices_high = indices_low + 1
-        # select quantiles from computed scores:
-
-        quantiles = sorted_scores[..., torch.cat([indices_low, indices_high])]
-        quantiles = quantiles[..., :q.shape[0]] + indices_frac * (
-                quantiles[..., q.shape[0]:] - quantiles[..., :q.shape[0]])
-        # restore dimension order
-        if len(dims) > 1:
-            quantiles = quantiles.permute(*dims)
-
-        if squeeze:
-            quantiles = quantiles.squeeze(dim)
-
-        return quantiles
->>>>>>> b109532a
+        return torch.mean(torch.relu(torch.sum(pred_sets, dim=1) - self.target_size))